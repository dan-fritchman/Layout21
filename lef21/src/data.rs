//!
//! # Lef Data Model
//!
//!

// Std-Lib
use std::convert::TryFrom;
use std::path::Path;

// Crates.io Imports
use derive_builder::Builder;
use derive_more::{Add, AddAssign, Sub, SubAssign};
use once_cell::sync::Lazy;
#[allow(unused_imports)]
use rust_decimal::prelude::*;
use schemars::JsonSchema;
use serde::{Deserialize, Serialize};

// Layout21 Imports
use crate::utils::{enumstr, EnumStr};

///
/// # LefDecimal
///
/// Internal type alias for all decimal-valued data.
/// Uses [rust_decimal](https://crates.io/crates/rust_decimal) internally.
///
pub type LefDecimal = rust_decimal::Decimal;

// Static short-hands for two common [LefDecimal] values, both representing spec-versions
// Note [`once_cell`](https://docs.rs/once_cell/1.8.0/once_cell/#lazy-initialized-global-data)
// demands these be `static`, not `const`, for reasons outside our grasp.
pub(crate) static V5P4: Lazy<LefDecimal> = Lazy::new(|| LefDecimal::from_str("5.4").unwrap());
pub(crate) static V5P6: Lazy<LefDecimal> = Lazy::new(|| LefDecimal::from_str("5.6").unwrap());
pub(crate) static V5P8: Lazy<LefDecimal> = Lazy::new(|| LefDecimal::from_str("5.8").unwrap());

/// # Lef Library
///
/// LEF's primary design-content container, including a set of macro/cell definitions and associated metadata.
#[derive(Default, Clone, Builder, Debug, Deserialize, Serialize, JsonSchema, PartialEq, Eq)]
#[builder(pattern = "owned", setter(into))]
pub struct LefLibrary {
    // Required
    /// Macro Definitions
    #[serde(default, skip_serializing_if = "Vec::is_empty")]
    pub macros: Vec<LefMacro>,
    /// Site Definitions
    #[serde(default, skip_serializing_if = "Vec::is_empty")]
    pub sites: Vec<LefSite>,

    // Optional
    /// Lef Spec Version
    #[serde(default, skip_serializing_if = "Option::is_none")]
    #[builder(default, setter(strip_option))]
    pub version: Option<LefDecimal>,
    /// Case-Sensitive Name Setting  
    /// Valid for LEF versions 5.4 and earlier
    #[serde(default, skip_serializing_if = "Option::is_none")]
    #[builder(default, setter(strip_option))]
    pub names_case_sensitive: Option<LefOnOff>,
    /// Wire-Extension Pin Settings  
    /// Valid for LEF versions 5.4 and earlier
    #[serde(default, skip_serializing_if = "Option::is_none")]
    #[builder(default, setter(strip_option))]
    pub no_wire_extension_at_pin: Option<LefOnOff>,
    /// Bus-Bit Separator Characters
    #[serde(default, skip_serializing_if = "Option::is_none")]
    #[builder(default, setter(strip_option))]
    pub bus_bit_chars: Option<(char, char)>,
    /// Divider Character
    #[serde(default, skip_serializing_if = "Option::is_none")]
    #[builder(default, setter(strip_option))]
    pub divider_char: Option<char>,
    /// Dimensional Units
    /// Recommended to be specified in a tech-lef. But turns up in libraries as well.
    #[serde(default, skip_serializing_if = "Option::is_none")]
    #[builder(default, setter(strip_option))]
    pub units: Option<LefUnits>,

    // Fixed-Mask attribute
    #[serde(default, skip_serializing)]
    #[builder(default)]
    pub fixed_mask: bool,

    /// Clearance Measure
    #[serde(default, skip_serializing_if = "Option::is_none")]
    #[builder(default)]
    pub clearance_measure: Option<LefClearanceStyle>,

    // Unsupported fields recommended for *either* LEF "cell libraries" or "technologies"
    /// Via Definitions (Unsupported)
    #[serde(default, skip_serializing)]
    #[builder(default)]
    pub vias: Option<Unsupported>,
    /// Syntax Extensions
    #[serde(default, skip_serializing_if = "Vec::is_empty")]
    #[builder(default)]
    pub extensions: Vec<LefExtension>,
    // Fields recommended for LEF technology descriptions, AKA "tech-lefs"
    /// Manufacturing Grid
    #[serde(default, skip_serializing_if = "Option::is_none")]
    #[builder(default)]
    pub manufacturing_grid: Option<LefDecimal>,
    /// "Use Min Spacing" Option
    #[serde(default, skip_serializing_if = "Option::is_none")]
    #[builder(default)]
    pub use_min_spacing: Option<LefOnOff>,
    /// Property Definitions
    #[serde(default, skip_serializing_if = "Vec::is_empty")]
    pub property_definitions: Vec<LefPropertyDefinition>,
    /// Layer Definitions
    #[serde(default, skip_serializing)]
    #[builder(default)]
    pub layers: Option<Unsupported>,
    /// Max Via Stack
    #[serde(default, skip_serializing)]
    #[builder(default)]
    pub max_via_stack: Option<Unsupported>,
    /// Via Rules
    #[serde(default, skip_serializing)]
    #[builder(default)]
    pub via_rules: Option<Unsupported>,
    /// Via Rules Generators
    #[serde(default, skip_serializing)]
    #[builder(default)]
    pub via_rule_generators: Option<Unsupported>,
    /// Non Default Rules
    #[serde(default, skip_serializing)]
    #[builder(default)]
    pub non_default_rules: Option<Unsupported>,
}
impl LefLibrary {
    /// Create a new and initially empty [LefLibrary].  
    /// Also available via [Default].
    pub fn new() -> LefLibrary {
        LefLibrary::default()
    }
    /// Open a [LefLibrary] from file `fname`
    pub fn open(fname: impl AsRef<Path>) -> LefResult<LefLibrary> {
        super::read::parse_file(fname)
    }
    /// Write a [LefLibrary] to file `fname`.  
    pub fn save(&self, fname: impl AsRef<Path>) -> LefResult<()> {
        super::write::save(self, fname)
    }
    /// Write a [LefLibrary] to a LEF-format [String].  
    pub fn to_string(&self) -> LefResult<String> {
        super::write::to_string(self)
    }
}
/// # Lef Macro
///
/// The primary block-level construct comprising each [LefLibrary].
/// Defines a hardware-block's physical abstract, including:
/// * Pin definitions (`pins`) with locations, directions, and associated metadata
/// * Required blockage-obstructions (`obs`)
/// * A variety of other block-level metadata
///
#[derive(Default, Clone, Builder, Debug, Deserialize, Serialize, JsonSchema, PartialEq, Eq)]
#[builder(pattern = "owned", setter(into))]
pub struct LefMacro {
    // Required
    /// Macro Name
    pub name: String,
    /// Pin List
    #[serde(default, skip_serializing_if = "Vec::is_empty")]
    #[builder(default)]
    pub pins: Vec<LefPin>,
    /// Obstructions
    #[serde(default, skip_serializing_if = "Vec::is_empty")]
    #[builder(default)]
    pub obs: Vec<LefLayerGeometries>,

    // Optional
    /// Macro Class
    #[serde(default, skip_serializing_if = "Option::is_none")]
    #[builder(default, setter(strip_option))]
    pub class: Option<LefMacroClass>,
    /// Foreign (i.e. GDSII, DEF) Cell
    #[serde(default, skip_serializing_if = "Option::is_none")]
    #[builder(default, setter(strip_option))]
    pub foreign: Option<LefForeign>,
    /// X-Y Origin
    #[serde(default, skip_serializing_if = "Option::is_none")]
    #[builder(default, setter(strip_option))]
    pub origin: Option<LefPoint>,
    /// Outline Size
    #[serde(default, skip_serializing_if = "Option::is_none")]
    #[builder(default, setter(strip_option))]
    pub size: Option<(LefDecimal, LefDecimal)>,
    /// Rotational & Translation Symmetries
    #[serde(default, skip_serializing_if = "Option::is_none")]
    #[builder(default, setter(strip_option))]
    pub symmetry: Option<Vec<LefSymmetry>>,
    /// Site Name  
    /// Note the optional `SITEPATTERN` is not supported
    #[serde(default, skip_serializing_if = "Option::is_none")]
    #[builder(default, setter(strip_option))]
    pub site: Option<String>,
    /// Source  
    /// Valid for LEF versions 5.4 and earlier
    #[serde(default, skip_serializing_if = "Option::is_none")]
    #[builder(default, setter(strip_option))]
    pub source: Option<LefDefSource>,

    /// Electrically-Equivalent Cell
    #[serde(default, skip_serializing_if = "Option::is_none")]
    #[builder(default, setter(strip_option))]
    pub eeq: Option<String>,
    
    // Fixed-Mask
    #[serde(default, skip_serializing)]
    #[builder(default)]
    pub fixed_mask: bool,

<<<<<<< HEAD
    /// Properties
    #[serde(default, skip_serializing_if = "Vec::is_empty")]
    #[builder(default)]
    pub properties: Vec<LefProperty>,

    // Unsupported
    /// Density Objects (Unsupported)
    #[serde(default, skip_serializing)]
    #[builder(default)]
    pub density: Option<Unsupported>,
=======
    /// Density Objects
    #[serde(default, skip_serializing_if = "Option::is_none")]
    #[builder(default, setter(strip_option))]
    pub density: Option<Vec<LefDensityGeometries>>,

    // Unsupported
    /// Properties (Unsupported)
    #[serde(default, skip_serializing)]
    #[builder(default)]
    pub properties: Option<Unsupported>,
>>>>>>> 0bf349fa
}
impl LefMacro {
    /// Create a new and initially empty [LefMacro] with name `name`
    pub fn new(name: impl Into<String>) -> LefMacro {
        let name = name.into();
        LefMacro {
            name,
            ..Default::default()
        }
    }
}
/// # [LefMacro] Classes
#[derive(Clone, Debug, Deserialize, Serialize, JsonSchema, PartialEq, Eq)]
pub enum LefMacroClass {
    Cover { bump: bool },
    Ring,
    Block { tp: Option<LefBlockClassType> },
    Pad { tp: Option<LefPadClassType> },
    Core { tp: Option<LefCoreClassType> },
    EndCap { tp: LefEndCapClassType },
}
/// # Lef Foreign Cell Declaration
///
/// Declares the linkage to another cell, commonly in DEF or GDSII format.
/// Foreign-cell references are stored exacty as in the LEF format: as a string cell-name.
#[derive(Clone, Debug, Deserialize, Serialize, JsonSchema, PartialEq, Eq)]
pub struct LefForeign {
    /// Foreign Cell Name
    pub cell_name: String,
    /// Location
    pub pt: Option<LefPoint>,
    /// Orientation
    pub orient: Option<LefOrient>,
}

// Customized Syntax Extension
#[derive(Clone, Debug, Deserialize, Serialize, JsonSchema, PartialEq, Eq)]
pub struct LefExtension {
    /// Name of the extension
    pub name: String,
    /// Stringified data contained in the extension
    pub data: String,
}
/// # Lef Pin Definition
///
/// A named, directed pin, including one or more "weakly connected" physical [LefPort]s.
#[derive(Clone, Default, Builder, Debug, Deserialize, Serialize, JsonSchema, PartialEq, Eq)]
#[builder(pattern = "owned", setter(into))]
pub struct LefPin {
    // Required Fields
    /// Pin Name
    pub name: String,
    /// Port Geometries
    pub ports: Vec<LefPort>,

    // Optional Fields
    /// Direction
    #[serde(default, skip_serializing_if = "Option::is_none")]
    #[builder(default, setter(strip_option))]
    pub direction: Option<LefPinDirection>,
    /// Usage / Role
    #[serde(default, skip_serializing_if = "Option::is_none")]
    #[serde(rename(serialize = "use", deserialize = "use"))]
    #[builder(default, setter(strip_option))]
    pub use_: Option<LefPinUse>,
    /// Shape
    #[serde(default, skip_serializing_if = "Option::is_none")]
    #[builder(default, setter(strip_option))]
    pub shape: Option<LefPinShape>,
    /// Antenna Model
    #[serde(default, skip_serializing_if = "Option::is_none")]
    #[builder(default, setter(strip_option))]
    pub antenna_model: Option<LefAntennaModel>,
    /// Antenna Attributes
    #[serde(default, skip_serializing_if = "Vec::is_empty")]
    pub antenna_attrs: Vec<LefPinAntennaAttr>,

    /// Taper Rule
    #[serde(default, skip_serializing_if = "Option::is_none")]
    #[builder(default, setter(strip_option))]
    pub taper_rule: Option<String>,
    /// Supply Sensitivity
    #[serde(default, skip_serializing_if = "Option::is_none")]
    #[builder(default, setter(strip_option))]
    pub supply_sensitivity: Option<String>,
    /// Ground Sensitivity
    #[serde(default, skip_serializing_if = "Option::is_none")]
    #[builder(default, setter(strip_option))]
    pub ground_sensitivity: Option<String>,
    /// Must-Join
    #[serde(default, skip_serializing_if = "Option::is_none")]
    #[builder(default, setter(strip_option))]
    pub must_join: Option<String>,
    
    /// Net Expression
    #[serde(default, skip_serializing_if = "Option::is_none")]
    #[builder(default, setter(strip_option))]
    pub net_expr: Option<String>,

    /// Properties
    #[serde(default, skip_serializing_if = "Vec::is_empty")]
    #[builder(default)]
    pub properties: Vec<LefProperty>,

}
/// # Lef Pin Direction
#[derive(Clone, Debug, Deserialize, Serialize, JsonSchema, PartialEq, Eq)]
pub enum LefPinDirection {
    Input,
    Output { tristate: bool },
    Inout,
    FeedThru,
}
impl std::fmt::Display for LefPinDirection {
    fn fmt(&self, f: &mut std::fmt::Formatter) -> std::fmt::Result {
        let s = match self {
            Self::Input => "INPUT",
            Self::Inout => "INOUT",
            Self::FeedThru => "FEEDTHRU",
            Self::Output { tristate: false } => "OUTPUT",
            Self::Output { tristate: true } => "OUTPUT TRISTATE",
        };
        write!(f, "{}", s)
    }
}
/// # Lef Antenna Attributes
///
/// Stored as key-value pairs from string-keys named "ANTENNA*" to [LefDecimal] values.
/// Note each pair may have an optional `layer` specifier,
/// and that each key may have multiple attributes, generally specifying different layers.
#[derive(Clone, Debug, Deserialize, Serialize, JsonSchema, PartialEq, Eq)]
pub struct LefPinAntennaAttr {
    pub key: String,
    pub val: LefDecimal,
    pub layer: Option<String>,
}
/// # Lef Port
///
/// Defines the physical locations and optional metadata of a port on a pin.
/// LEF includes the notion of multiple "weakly connected" ports per pin;
/// each [LefPort] is one such weakly-connected point.
#[derive(Clone, Default, Builder, Debug, Deserialize, Serialize, JsonSchema, PartialEq, Eq)]
#[builder(pattern = "owned", setter(into))]
pub struct LefPort {
    /// Port-Class
    #[serde(default, skip_serializing_if = "Option::is_none")]
    pub class: Option<LefPortClass>,
    /// Layers & Geometries
    #[serde(default, skip_serializing_if = "Vec::is_empty")]
    pub layers: Vec<LefLayerGeometries>,
}
/// # Lef Single-Layer Geometry Store
///
/// Most LEF spatial data (e.g. ports, blockages) is organized by layer.
/// [LefLayerGeometries] stores the combination of a layer (name)
/// and suite of geometric primitives (e.g. rectangles, polygons) and vias on that layer.  
///
/// [LefLayerGeometries] are the primary building block of [LefPort]s and macro obstructions.
///
#[derive(Clone, Default, Builder, Debug, Deserialize, Serialize, JsonSchema, PartialEq, Eq)]
#[builder(pattern = "owned", setter(into))]
pub struct LefLayerGeometries {
    // Required
    /// Layer Name
    pub layer_name: String,
    /// Geometries
    #[serde(default, skip_serializing_if = "Vec::is_empty")]
    pub geometries: Vec<LefGeometry>,
    /// Vias
    #[serde(default, skip_serializing_if = "Vec::is_empty")]
    pub vias: Vec<LefVia>,

    // Optional
    #[serde(default, skip_serializing_if = "Option::is_none")]
    #[builder(default, setter(strip_option))]
    pub except_pg_net: Option<bool>,
    #[serde(default, skip_serializing_if = "Option::is_none")]
    #[builder(default, setter(strip_option))]
    pub spacing: Option<LefLayerSpacing>,
    #[serde(default, skip_serializing_if = "Option::is_none")]
    #[builder(default, setter(strip_option))]
    pub width: Option<LefDecimal>,
}

/// # Lef Density Geometry Store
///
/// Most LEF spatial data (e.g. ports, blockages) is organized by layer.
/// [LefDensityGeometries] stores the combination of a layer (name)
/// and a suite of rectangle density data on that layer.
///
/// [LefDensityGeometries] are the primary building block of [LefDensity].
///
#[derive(Clone, Default, Builder, Debug, Deserialize, Serialize, JsonSchema, PartialEq, Eq)]
#[builder(pattern = "owned", setter(into))]
pub struct LefDensityGeometries {
    // Required
    /// Layer Name
    pub layer_name: String,
    /// Geometries
    #[serde(default, skip_serializing_if = "Vec::is_empty")]
    pub geometries: Vec<LefDensityRectangle>,
}

/// # Lef Density Rectangle
/// Defined as a rectangle with a numeric density value.  One or more of these geometries are associated
/// with a layer name in [LefDensityGeometries]
#[derive(Clone, Debug, Deserialize, Serialize, JsonSchema, PartialEq, Eq)]
pub struct LefDensityRectangle {
    /// Location
    pub pt1: LefPoint,
    pub pt2: LefPoint,
    /// Density Value
    pub density_value: LefDecimal,
}
/// # Lef Via Instance
///
/// A located instance of via-type `via_name`, typically used as part of a [LefLayerGeometries] definition.
/// The via-type is generally interpreted as a string-valued reference into tech-lef data.
/// It is stored in each [LefVia] exactly as in LEF, as a string type-name.
#[derive(Clone, Debug, Deserialize, Serialize, JsonSchema, PartialEq, Eq)]
pub struct LefVia {
    /// Via-Type Name
    pub via_name: String,
    /// Location
    pub pt: LefPoint,
}
/// # Enumerated Layer-Spacing Options
/// Includes absolute spacing and design-rule-width modifiers.
#[derive(Clone, Debug, Deserialize, Serialize, JsonSchema, PartialEq, Eq)]
pub enum LefLayerSpacing {
    Spacing(LefDecimal),
    DesignRuleWidth(LefDecimal),
}

/// # User Defined Property Instantiation
#[derive(Clone, Debug, Deserialize, Serialize, JsonSchema, PartialEq, Eq)]
pub struct LefProperty {
    pub name: String,
    pub value: String,
}

/// # Numeric Range for [LefPropertyDefinition]
#[derive(Clone, Debug, Deserialize, Serialize, JsonSchema, PartialEq, Eq)]
pub struct LefPropertyRange {
    pub begin: LefDecimal,
    pub end: LefDecimal,
}

/// # User Defined Property Definition
#[derive(Clone, Debug, Deserialize, Serialize, JsonSchema, PartialEq, Eq)]
pub enum LefPropertyDefinition {
    LefString(LefPropertyDefinitionObjectType, String, Option<String>),
    LefReal(LefPropertyDefinitionObjectType, String, Option<LefDecimal>, Option<LefPropertyRange>),
    LefInteger(LefPropertyDefinitionObjectType, String, Option<LefDecimal>, Option<LefPropertyRange>),
}
/// # Lef Geometric Object Enumeration
/// Includes [LefShape]s and Iterators thereof
#[derive(Clone, Debug, Deserialize, Serialize, JsonSchema, PartialEq, Eq)]
pub enum LefGeometry {
    /// Single Shape
    Shape(LefShape),
    /// Repeated Iteration/ Array of Shapes (Unsupported)
    Iterate {
        shape: LefShape,
        pattern: Option<Unsupported>,
    },
}
/// # Lef Shape Enumeration
/// Includes each of LEF's individual geometric primitives:
/// rectangles, polygons, and paths.
#[derive(Clone, Debug, Deserialize, Serialize, JsonSchema, PartialEq, Eq)]
pub enum LefShape {
    Rect(Option<LefMask>, LefPoint, LefPoint),
    Polygon(Vec<LefPoint>),
    Path(Vec<LefPoint>),
}
/// # Lef X-Y Spatial Point
///
/// Specified in [LefDecimal]-valued Cartesian coordinates.  
/// Supports common mathematical operations (Add, Sub, increment, etc.).  
#[derive(
    Clone,
    Default,
    Debug,
    Deserialize,
    Serialize,
    JsonSchema,
    PartialEq,
    Eq,
    Add,
    AddAssign,
    Sub,
    SubAssign,
)]
pub struct LefPoint {
    pub x: LefDecimal,
    pub y: LefDecimal,
}
impl LefPoint {
    /// Create a new [LefPoint]
    pub fn new(x: impl Into<LefDecimal>, y: impl Into<LefDecimal>) -> Self {
        Self {
            x: x.into(),
            y: y.into(),
        }
    }
}
impl std::fmt::Display for LefPoint {
    fn fmt(&self, f: &mut std::fmt::Formatter) -> std::fmt::Result {
        write!(f, "{} {}", self.x, self.y)
    }
}
/// # Mask value
///
/// Specifies which mask from double- or triple-patterning to use for this shape.
/// Supports common mathematical operations (Add, Sub, increment, etc.).  
#[derive(
    Clone,
    Default,
    Debug,
    Deserialize,
    Serialize,
    JsonSchema,
    PartialEq,
    Eq,
    Add,
    AddAssign,
    Sub,
    SubAssign,
)]
pub struct LefMask {
    pub mask: LefDecimal,
}
impl LefMask {
    /// Create a new [LefMask]
    pub fn new(mask: impl Into<LefDecimal>) -> Self {
        Self { mask: mask.into() }
    }
}
impl std::fmt::Display for LefMask {
    fn fmt(&self, f: &mut std::fmt::Formatter) -> std::fmt::Result {
        write!(f, "{}", self.mask)
    }
}
/// # Lef Distance Units per Micron  
///
/// A constrained numeric type. Allowed values of [LefDbuPerMicron] are:
/// [100, 200, 400, 800, 1000, 2000, 4000, 8000, 10_000, 20_000].
/// Adherence to this set is checked at construction time.
///
#[derive(Clone, Default, Debug, Deserialize, Serialize, JsonSchema, PartialEq, Eq)]
pub struct LefDbuPerMicron(pub u32);
impl LefDbuPerMicron {
    /// Create a new [LefDbuPerMicron], checking internally required conditions
    pub fn try_new(x: LefDecimal) -> LefResult<Self> {
        // Check that this is an integer, no fractional part
        if !x.fract().is_zero() {
            return Err("DBU per Micron must be an integer".into());
        }
        // Check the for allowed values
        if ![100, 200, 400, 800, 1000, 2000, 4000, 8000, 10_000, 20_000].contains(&x.mantissa()) {
            return Err("Invalid DBU per Micron value".into());
        }
        // Convert to u32. Note the `unwrap` here is safe,
        // as we have already verified `mantissa` is in the list above,
        // all of which fit in a u32.
        let val = u32::try_from(x.mantissa()).unwrap();
        Ok(Self(val))
    }
    /// Return `self`'s value as an integer.
    pub fn value(&self) -> u32 {
        self.0
    }
}
/// # Lef Physical-Dimension Units
///
/// Conversion factors for a variety of physical quantities.  
///
#[derive(Clone, Default, Debug, Deserialize, Serialize, JsonSchema, PartialEq, Eq)]
pub struct LefUnits {
    /// Database Distance Units per Micron
    /// Defaults to 100, i.e. 1 DBU = 10nm
    #[serde(default, skip_serializing_if = "Option::is_none")]
    pub database_microns: Option<LefDbuPerMicron>,
    #[serde(default, skip_serializing_if = "Option::is_none")]
    pub time_ns: Option<LefDecimal>,
    #[serde(default, skip_serializing_if = "Option::is_none")]
    pub capacitance_pf: Option<LefDecimal>,
    #[serde(default, skip_serializing_if = "Option::is_none")]
    pub resistance_ohms: Option<LefDecimal>,
    #[serde(default, skip_serializing_if = "Option::is_none")]
    pub power_mw: Option<LefDecimal>,
    #[serde(default, skip_serializing_if = "Option::is_none")]
    pub current_ma: Option<LefDecimal>,
    #[serde(default, skip_serializing_if = "Option::is_none")]
    pub voltage_volts: Option<LefDecimal>,
    #[serde(default, skip_serializing_if = "Option::is_none")]
    pub frequency_mhz: Option<LefDecimal>,
}
/// # Lef Site Definition
///
/// Defines a placement-site in designs.
/// Dictates the placement grid for a family of macros.
///
#[derive(Clone, Builder, Debug, Deserialize, Serialize, JsonSchema, PartialEq, Eq)]
#[builder(pattern = "owned", setter(into))]
pub struct LefSite {
    // Required
    /// Site Name
    pub name: String,
    /// Site Class
    pub class: LefSiteClass,
    /// Size
    pub size: (LefDecimal, LefDecimal),

    // Optional
    /// Rotational & Translation Symmetries
    #[serde(default, skip_serializing_if = "Option::is_none")]
    #[builder(default, setter(strip_option))]
    pub symmetry: Option<Vec<LefSymmetry>>,

    // Unsupported
    /// Row Patterns, re other previously defined sites (Unsupported)
    #[serde(default, skip_serializing)]
    #[builder(default)]
    pub row_pattern: Option<Unsupported>,
}
/// # Unsupported Feature
///
/// Empty placeholder struct for unsupported LEF features. Primarily included for documentation purposes.
/// Most [`Unsupported`] fields are of type [`Optional<Unsupported>`] for sake of serialization,
/// so that they can take on the `null` value of many data formats.
/// Setting these fields to [`Some(Unsupported)`] instead of [`None`] is largely a distinction without a difference.
///
#[derive(Clone, Default, Debug, Deserialize, Serialize, JsonSchema, PartialEq, Eq)]
pub struct Unsupported;

enumstr!(
    /// # Lef Key(Word)s
    ///
    /// Enumerated "key(word)s" used in LEF parsing and generation.
    ///
    /// Unlike typical programming languages, LEF does not really have *keywords*  in the sense of being reserved at all points in the program.
    /// Legality of [LefKey]s is instead context-dependent, more as in a YAML or JSON schema.
    /// For example a [LefMacro] is free to use the name "MACRO" for one of its pins, whereas while during [LefLibrary] definition, "MACRO" is a key with special meaning.
    ///
    /// LEF syntax is case-insensitive. [LefKey]s are always written in the (conventional) upper-case form, but are parsed case-insensitively.
    ///
    LefKey {
        Library: "LIBRARY",
        Version: "VERSION",
        Foreign: "FOREIGN",
        Origin: "ORIGIN",
        Source: "SOURCE",
        NamesCaseSensitive: "NAMESCASESENSITIVE",
        NoWireExtensionAtPin: "NOWIREEXTENSIONATPIN",
        Macro: "MACRO",
        End: "END",
        Pin: "PIN",
        Port: "PORT",
        Obs: "OBS",
        Layer: "LAYER",
        Direction: "DIRECTION",
        Use: "USE",
        Shape: "SHAPE",
        Path: "PATH",
        Polygon: "POLYGON",
        Rect: "RECT",
        Via: "VIA",
        Width: "WIDTH",
        Class: "CLASS",
        Symmetry: "SYMMETRY",
        RowPattern: "ROWPATTERN",
        Site: "SITE",
        Size: "SIZE",
        By: "BY",
        BusBitChars: "BUSBITCHARS",
        DividerChar: "DIVIDERCHAR",
        BeginExtension: "BEGINEXT",
        EndExtension: "ENDEXT",
        Tristate: "TRISTATE",
        Input: "INPUT",
        Output: "OUTPUT",
        Inout: "INOUT",
        FeedThru: "FEEDTHRU",
        ExceptPgNet: "EXCEPTPGNET",
        DesignRuleWidth: "DESIGNRULEWIDTH",
        Spacing: "SPACING",
        Bump: "BUMP",
        Eeq: "EEQ",
        FixedMask: "FIXEDMASK",
        Mask: "MASK",
        UseMinSpacing: "USEMINSPACING",
        TaperRule: "TAPERRULE",
        NetExpr: "NETEXPR",
        SupplySensitivity: "SUPPLYSENSITIVITY",
        GroundSensitivity: "GROUNDSENSITIVITY",
        MustJoin: "MUSTJOIN",
        Property: "PROPERTY",
        ManufacturingGrid: "MANUFACTURINGGRID",
        ClearanceMeasure: "CLEARANCEMEASURE",

        Density: "DENSITY",
        TaperRule: "TAPERRULE",
        NetExpr: "NETEXPR",
        SupplySensitivity: "SUPPLYSENSITIVITY",
        GroundSensitivity: "GROUNDSENSITIVITY",
        MustJoin: "MUSTJOIN",
        
        // UNITS Fields
        Units: "UNITS",
        Time: "TIME",
        Nanoseconds: "NANOSECONDS",
        Capacitance: "CAPACITANCE",
        Picofarads: "PICOFARADS",
        Resistance: "RESISTANCE",
        Ohms: "OHMS",
        Power: "POWER",
        Milliwatts: "MILLIWATTS",
        Current: "CURRENT",
        Milliamps: "MILLIAMPS",
        Voltage: "VOLTAGE",
        Volts: "VOLTS",
        Database: "DATABASE",
        Microns: "MICRONS",
        Frequency: "FREQUENCY",
        Megahertz: "MEGAHERTZ",

        // ANTENNA Fields
        AntennaModel: "ANTENNAMODEL",
        AntennaDiffArea: "ANTENNADIFFAREA",
        AntennaGateArea: "ANTENNAGATEAREA",
        AntennaPartialMetalArea: "ANTENNAPARTIALMETALAREA",
        AntennaPartialMetalSideArea: "ANTENNAPARTIALMETALSIDEAREA",
        AntennaPartialCutArea: "ANTENNAPARTIALCUTAREA",
        AntennaPartialDiffArea: "ANTENNAPARTIALDIFFAREA",
        AntennaMaxAreaCar: "ANTENNAMAXAREACAR",
        AntennaMaxSideAreaCar: "ANTENNAMAXSIDEAREACAR",
        AntennaMaxCutCar: "ANTENNAMAXCUTCAR",

<<<<<<< HEAD
        // PropertyDefinitions
=======
        // Unsupported
        Property: "PROPERTY",
        ManufacturingGrid: "MANUFACTURINGGRID",
        ClearanceMeasure: "CLEARANCEMEASURE",
>>>>>>> 0bf349fa
        PropertyDefinitions: "PROPERTYDEFINITIONS",
        String: "STRING",
        Real: "REAL",
        Range: "RANGE",
        Integer: "INTEGER",

        // Unsupported
        MaxViaStack: "MAXVIASTACK",
        ViaRule: "VIARULE",
        Generate: "GENERATE",
        NonDefaultRule: "NONDEFAULTRULE",
    }
);
impl LefKey {
    /// Lef Key parsing, performed case-insensitively by internally converting to upper-case.
    pub fn parse(txt: &str) -> Option<Self> {
        Self::from_str(&txt.to_ascii_uppercase())
    }
}
enumstr!(
    /// Binary On/Off Settings, Denoted by `ON` and `OFF`
    LefOnOff {
        On: "ON",
        Off: "OFF",
    }
);
enumstr!(
    /// Clearance Measure Spacing Styles
    LefClearanceStyle {
        MaxXY: "MAXXY",
        Euclidean: "EUCLIDEAN",
    }
);
enumstr!(
    /// # Lef/ Def `SOURCE`
    ///
    /// Specifies the source of a component
    /// In all versions since at least 5.7 (2009), SOURCE is a DEF-only field on COMPONENT definitions.
    /// Prior versions also include this as a field for LEF MACRO definitions.
    LefDefSource {
        Netlist: "NETLIST",
        Dist: "DIST",
        Timing: "TIMING",
        User: "USER",
    }
);
enumstr!(
    /// Specifies which MACRO orientations are valid for placement
    LefSymmetry {
        X: "X",
        Y: "Y",
        R90: "R90"
    }
);
enumstr!(
    /// Specifies orientation for FOREIGN statement
    LefOrient {
        N: "N",
        S: "S",
        E: "E",
        W: "W",
        FN: "FN",
        FS: "FS",
        FE: "FE",
        FW: "FW"
    }
);

enumstr!(
    /// # Lef Pin-Usage
    ///
    /// Specifies the usage-intent for a [LefPin].
    /// Note this is the noun form of "use", pronounced with the hard "s" -
    /// not the verb form pronounced like the New Jersey second-person plural "yous".
    LefPinUse {
        Signal: "SIGNAL",
        Analog: "ANALOG",
        Power: "POWER",
        Ground: "GROUND",
        Clock: "CLOCK",
    }
);
enumstr!(
    /// Specifies a pin with special connection requirements because of its shape
    LefPinShape {
        Abutment: "ABUTMENT",
        Ring: "RING",
        FeedThru: "FEEDTHRU",
    }
);
enumstr!(
    /// Identifiers for the enumerated [LefMacroClass]es
    LefMacroClassName {
        Block: "BLOCK",
        Pad: "PAD",
        Core: "CORE",
        EndCap: "ENDCAP",
        Cover: "COVER",
        Ring: "RING"
    }
);
enumstr!(
    /// Sub-Types for Macros of Class [LefMacroClass::Pad]
    LefPadClassType {
        Input: "INPUT",
        Output: "OUTPUT",
        Inout: "INOUT",
        Power: "POWER",
        Spacer: "SPACER",
        AreaIo: "AREAIO",
    }
);
enumstr!(
    /// Sub-Types for Macros of Class [LefMacroClass::EndCap]
    LefEndCapClassType {
        Pre: "PRE",
        Post: "POST",
        TopLeft: "TOPLEFT",
        TopRight: "TOPRIGHT",
        BottomLeft: "BOTTOMLEFT",
        BottomRight: "BOTTOMRIGHT",
    }
);
enumstr!(
    /// Sub-Types for Macros of Class [LefMacroClass::Block]
    LefBlockClassType {
        BlackBox: "BLACKBOX",
        Soft: "SOFT"
    }
);
enumstr!(
    /// Sub-Types for Macros of Class [LefMacroClass::Core]
    LefCoreClassType {
        FeedThru: "FEEDTHRU",
        TieHigh: "TIEHIGH",
        TieLow: "TIELOW",
        Spacer: "SPACER",
        AntennaCell: "ANTENNACELL",
        WellTap: "WELLTAP",
    }
);
enumstr!(
    /// Sub-Types for Macros of Class [LefMacroClass::Core]
    LefPortClass {
        None: "NONE",
        Core: "CORE",
        Bump: "BUMP",
    }
);
enumstr!(
    /// [LefSite] Classes
    LefSiteClass {
        Pad: "PAD",
        Core: "CORE",
    }
);
enumstr!(
    /// Antenna Models
    LefAntennaModel {
        Oxide1: "OXIDE1",
        Oxide2: "OXIDE2",
        Oxide3: "OXIDE3",
        Oxide4: "OXIDE4",
    }
);
enumstr!(
    /// Valid object types for [LefPropertyDefinition]
    LefPropertyDefinitionObjectType {
        Layer: "LAYER",
        Library: "LIBRARY",
        Macro: "MACRO",
        NonDefaultRule: "NONDEFAULTRULE",
        Pin: "PIN",
        Via: "VIA",
        ViaRule: "VIARULE",
    }
);
use super::read::{LefParseErrorType, ParserState};

/// # Lef Error Enumeration
#[derive(Debug)]
pub enum LefError {
    /// Lexer Errors
    Lex {
        next_char: Option<char>,
        line: usize,
        pos: usize,
    },
    /// Parser Errors
    Parse {
        msg: Option<String>,
        tp: LefParseErrorType,
        state: ParserState,
    },
    /// Wrapped errors, generally from other crates
    Boxed(Box<dyn std::error::Error>),
    /// String message-valued errors
    Str(String),
}
impl From<crate::utils::ser::Error> for LefError {
    fn from(e: crate::utils::ser::Error) -> Self {
        Self::Boxed(Box::new(e))
    }
}
impl From<std::io::Error> for LefError {
    fn from(e: std::io::Error) -> Self {
        Self::Boxed(Box::new(e))
    }
}
impl From<rust_decimal::Error> for LefError {
    fn from(e: rust_decimal::Error) -> Self {
        Self::Boxed(Box::new(e))
    }
}
impl From<String> for LefError {
    /// Convert string-based errors by wrapping them
    fn from(e: String) -> Self {
        Self::Str(e)
    }
}
impl From<&str> for LefError {
    /// Convert string-based errors by wrapping them
    fn from(e: &str) -> Self {
        Self::Str(e.into())
    }
}
// One of these days, this way is gonna WORK, and we'll delete all these specific error-types above.
// impl<E: std::error::Error> From<E> for LefError {
//     /// Wrap External Errors
//     fn from(e: E) -> Self {
//         Self::Boxed(Box::new(e))
//     }
// }

impl std::fmt::Display for LefError {
    /// Delegates to the [Debug] implementation
    fn fmt(&self, f: &mut std::fmt::Formatter<'_>) -> Result<(), std::fmt::Error> {
        std::fmt::Debug::fmt(self, f)
    }
}
impl std::error::Error for LefError {}

/// Lef21 Library-Wide Result Type
pub type LefResult<T> = Result<T, LefError>;

// Implement the serialization to/from file trait for libraries and macros
impl crate::utils::SerdeFile for LefLibrary {}
impl crate::utils::SerdeFile for LefMacro {}<|MERGE_RESOLUTION|>--- conflicted
+++ resolved
@@ -213,30 +213,17 @@
     #[builder(default)]
     pub fixed_mask: bool,
 
-<<<<<<< HEAD
     /// Properties
     #[serde(default, skip_serializing_if = "Vec::is_empty")]
     #[builder(default)]
     pub properties: Vec<LefProperty>,
 
-    // Unsupported
-    /// Density Objects (Unsupported)
-    #[serde(default, skip_serializing)]
-    #[builder(default)]
-    pub density: Option<Unsupported>,
-=======
     /// Density Objects
     #[serde(default, skip_serializing_if = "Option::is_none")]
     #[builder(default, setter(strip_option))]
     pub density: Option<Vec<LefDensityGeometries>>,
-
-    // Unsupported
-    /// Properties (Unsupported)
-    #[serde(default, skip_serializing)]
-    #[builder(default)]
-    pub properties: Option<Unsupported>,
->>>>>>> 0bf349fa
-}
+}
+
 impl LefMacro {
     /// Create a new and initially empty [LefMacro] with name `name`
     pub fn new(name: impl Into<String>) -> LefMacro {
@@ -737,13 +724,7 @@
         Property: "PROPERTY",
         ManufacturingGrid: "MANUFACTURINGGRID",
         ClearanceMeasure: "CLEARANCEMEASURE",
-
         Density: "DENSITY",
-        TaperRule: "TAPERRULE",
-        NetExpr: "NETEXPR",
-        SupplySensitivity: "SUPPLYSENSITIVITY",
-        GroundSensitivity: "GROUNDSENSITIVITY",
-        MustJoin: "MUSTJOIN",
         
         // UNITS Fields
         Units: "UNITS",
@@ -776,14 +757,7 @@
         AntennaMaxSideAreaCar: "ANTENNAMAXSIDEAREACAR",
         AntennaMaxCutCar: "ANTENNAMAXCUTCAR",
 
-<<<<<<< HEAD
         // PropertyDefinitions
-=======
-        // Unsupported
-        Property: "PROPERTY",
-        ManufacturingGrid: "MANUFACTURINGGRID",
-        ClearanceMeasure: "CLEARANCEMEASURE",
->>>>>>> 0bf349fa
         PropertyDefinitions: "PROPERTYDEFINITIONS",
         String: "STRING",
         Real: "REAL",
