--- conflicted
+++ resolved
@@ -966,16 +966,9 @@
                 let is_iterate = self.parse_iterate()?;
                 // Parse the two points
                 let p1 = self.parse_point()?;
-<<<<<<< HEAD
                 let p2 = self.parse_point()?;
                 let shape = LefShape::Rect(mask, p1, p2);
                 Ok(self.parse_geometry_tail(is_iterate, shape)?)
-=======
-                let p2: LefPoint = self.parse_point()?;
-                self.expect(TokenType::SemiColon)?;
-                // And return the Rect
-                Ok(LefGeometry::Shape(LefShape::Rect(mask, p1, p2)))
->>>>>>> 0bf349fa
             }
             LefKey::Polygon => {
                 let mask = self.parse_geometry_mask()?;
